from abc import ABC, abstractmethod
from typing import Iterable

import jax.numpy as jnp
import matplotlib.pyplot as plt
import numpy as np
from jax import jacfwd, jacrev, jit


class Vectorfield(ABC):
    """The parent class of vector fields.

    Methods
    ----------
    get_current : _type_
        pass upon initialization, returns the current in tuples `(u, v)` given the position of the boat `(x, y)`
    """

<<<<<<< HEAD
    def __init__(
        self,
        x_min: float = 0,
        x_max: float = 10,
        y_min: float = 0,
        y_max: float = 10,
        step: float = 1,
    ):
        """
        Parameters
        ----------
        x_min : float, optional
            Minimum x-value of the grid, by default 0
        x_max : float, optional
            Maximum x-value of the grid, by default 10
        y_min : float, optional
            Minimum y-value of the grid, by default 0
        y_max : float, optional
            Maximum y_value of the grid, by default 10
        step : float, optional
            "Fineness" of the grid, by default 1
        """
        self.arr_x = jnp.arange(x_min, x_max, step)
        self.arr_y = jnp.arange(y_min, y_max, step)
        mat_x, mat_y = jnp.meshgrid(self.arr_x, self.arr_y)
        self.u, self.v = self.get_current(mat_x, mat_y)
        self.step = step
=======
    is_discrete = False
>>>>>>> 8372a04c

    @abstractmethod
    def get_current(self, x: jnp.array, y: jnp.array) -> jnp.array:
        pass

    """
    Takes the Jacobian (a 2x2 matrix) of the background vectorfield (W) using JAX package 
    by Google LLC if it is not specified in the children classes.
    
    Jax docs: https://jax.readthedocs.io/en/latest/_autosummary/jax.jacfwd.html#jax.jacfwd 
            & https://jax.readthedocs.io/en/latest/_autosummary/jax.jacrev.html#jax.jacrev.
    
    `W: R^2 -> R^2, W: (x,y) -> (u,v)`
    Each function below returns a specific linearized partial derivative with respect to the variable.

    Parameters
    ----------
    x : x-coordinate of the boat's current location.
    y : y-coordinate of the boat's current location.

    Returns
    -------
    float
        The value of dv/dx, dv/dy, du/dx, du/dy, with respect to the call.
    """

    def dvdx(self, x: float, y: float) -> float:
        dvx = jit(jacrev(self.get_current, argnums=1))
        return dvx(x, y)[0]

    def dvdy(self, x: float, y: float) -> float:
        dvy = jit(jacrev(self.get_current, argnums=1))
        return dvy(x, y)[1]

    def dudx(self, x: float, y: float) -> float:
        dux = jit(jacfwd(self.get_current, argnums=0))
        return dux(x, y)[0]

    def dudy(self, x: float, y: float) -> float:
        duy = jit(jacfwd(self.get_current, argnums=0))
        return duy(x, y)[1]

    def ode_zermelo(
        self,
        p: Iterable[float],
        t: Iterable[float],
        vel: jnp.float16 = jnp.float16(0.1),
    ) -> Iterable[float]:
        """System of ODE set up for scipy initial value problem method to solve in optimize.py

        Parameters
        ----------
        p : Iterable[float]
            Initial position: `(x, y, theta)`. The pair `(x,y)` is the position of the boat and
            `theta` is heading (in radians) of the boat (with respect to the x-axis).
        t : Iterable[float]
            Array of time steps, evenly spaced inverval from t_start to t_end, of length `n`.
        vel : jnp.float16, optional
            Speed of the boat, by default jnp.float16(0.1)

        Returns
        -------
        Iterable[float]
            A list of coordinates on the locally optimal path of length `n`, same format as `p`: `(x, y, theta)`.
        """
        x, y, theta = p
        vector_field = self.get_current(x, y)
        dxdt = vel * jnp.cos(theta) + vector_field[0]
        dydt = vel * jnp.sin(theta) + vector_field[1]
        dthetadt = (
            self.dvdx(x, y) * jnp.sin(theta) ** 2
            + jnp.sin(theta) * jnp.cos(theta) * (self.dudx(x, y) - self.dvdy(x, y))
            - self.dudy(x, y) * jnp.cos(theta) ** 2
        )

        return [dxdt, dydt, dthetadt]

    def discretize(
        self,
        x_min: float = 0,
        x_max: float = 10,
        y_min: float = 0,
        y_max: float = 10,
        step: float = 1,
    ) -> "VectorfieldDiscrete":
        """Discretizes the vectorfield

        Parameters
        ----------
        x_min : float, optional
            Minimum x-value of the grid, by default 0
        x_max : float, optional
            Maximum x-value of the grid, by default 10
        y_min : float, optional
            Minimum y-value of the grid, by default 0
        y_max : float, optional
            Maximum y_value of the grid, by default 10
        step : float, optional
            "Fineness" of the grid, by default 1

        Returns
        -------
        VectorfieldDiscrete
            Discretized vectorfield
        """
        if self.is_discrete:
            return self
        else:
            return VectorfieldDiscrete(
                self, x_min=x_min, x_max=x_max, y_min=y_min, y_max=y_max, step=step
            )

    def get_surrounding_pts_and_vectors(self, x: jnp.array, y: jnp.array) -> jnp.array:
        idx = jnp.argmin(jnp.abs(self.arr_x - x))
        idy = jnp.argmin(jnp.abs(self.arr_y - y))
        p_closest = jnp.asarray([idx, idy])
        dx = idx - x
        dy = idy - y
        if (dx <= 0) and (dy <= 0):
            p00 = p_closest
            p10 = jnp.asarray([idx + self.step, idy])
            p01 = jnp.asarray([idx, idy + self.step])
            p11 = jnp.asarray([idx + self.step, idy + self.step])
        elif (dx <= 0) and (dy >= 0):
            p00 = jnp.asarray([idx, idy - self.step])
            p10 = jnp.asarray([idx + self.step, idy - self.step])
            p01 = p_closest
            p11 = jnp.asarray([idx + self.step, idy])
        elif (dx >= 0) and (dy <= 0):
            p00 = np.asarray([idx - self.step, idy])
            p10 = p_closest
            p01 = np.asarray([idx - self.step, idy + self.step])
            p11 = np.asarray([idx, idy + self.step])
        else:
            p00 = np.asarray([idx - self.step, idy - self.step])
            p01 = np.asarray([idx, idy - self.step])
            p10 = np.asarray([idx - self.step, idy])
            p11 = p_closest
        surrounding_pts = jnp.asarray([p00, p01, p10, p11])
        surrounding_vectors = []
        for pts in surrounding_pts:
            w = self.get_current_discrete(pts[0], pts[1])
            surrounding_vectors.append(w)

        return (surrounding_pts, jnp.asarray(surrounding_vectors))

    def interpolate_poly_fit(self, x: jnp.array, y: jnp.array, surrounding):
        # https://en.wikipedia.org/wiki/Bilinear_interpolation#Polynomial_fit
        p00 = surrounding[0][0]
        p11 = surrounding[0][3]
        w = surrounding[1]
        x1 = p00[0]
        x2 = p11[0]
        y1 = p00[1]
        y2 = p11[1]

        A = jnp.array(
            [
                [1, x1, y1, x1 * y1],
                [1, x1, y2, x1 * y2],
                [1, x2, y1, x2 * y1],
                [1, x2, y2, x2 * y2],
            ]
        )
        a = jnp.dot(jnp.linalg.inv(A), w).T
        interp_x = a[0][0] + a[0][1] * x + a[0][2] * y + a[0][3] * x * y
        interp_y = a[1][0] + a[1][1] * x + a[1][2] * y + a[1][3] * x * y
        return (interp_x, interp_y)

    def interpolate_weighted_mean(self, x: jnp.array, y: jnp.array, surrounding):
        p00 = surrounding[0][0]
        p11 = surrounding[0][3]
        a = jnp.array([[1, 1], [x, x], [y, y], [x * y, x * y]])
        x1 = p00[0]
        x2 = p11[0]
        y1 = p00[1]
        y2 = p11[1]
        A = jnp.array(
            [
                [1, 1, 1, 1],
                [x1, x1, x2, x2],
                [y1, y2, y1, y2],
                [x1 * y1, x1 * y2, x2 * y1, x2 * y2],
            ]
        )
        w = jnp.dot(jnp.linalg.inv(A), a).T
        interp_x = w[0][0] + w[0][1] * x + w[0][2] * y + w[0][3] * x * y
        interp_y = w[1][0] + w[1][1] * x + w[1][2] * y + w[1][3] * x * y
        return (interp_x, interp_y)

    def plot(
        self,
        x_min: float = -4,
        x_max: float = 4,
        y_min: float = -4,
        y_max: float = 4,
        step: float = 1,
        color: str = "black",
    ):
        """Plots the vector field

        Parameters
        ----------
        x_min : float, optional
            Left limit of X axes, by default 0
        x_max : float, optional
            Right limit of X axes, by default 125
        y_min : float, optional
            Bottom limit of Y axes, by default 0
        y_max : float, optional
            Up limit of Y axes, by default 125
        step : float, optional
            Distance between points to plot, by default .5
        """
        x, y = np.meshgrid(np.arange(x_min, x_max, step), np.arange(y_min, y_max, step))
        u, v = self.get_current(x, y)
        plt.quiver(x, y, u, v, color=color)


class VectorfieldDiscrete(Vectorfield):
    is_discrete = True

    def __init__(
        self,
        vectorfield: Vectorfield,
        x_min: float = 0,
        x_max: float = 10,
        y_min: float = 0,
        y_max: float = 10,
        step: float = 1,
    ):
        # Copy all atributes of the original vectorfield into this one
        self.__dict__.update(vectorfield.__dict__)
        self.arr_x = jnp.arange(x_min, x_max, step)
        self.arr_y = jnp.arange(y_min, y_max, step)
        mat_x, mat_y = jnp.meshgrid(self.arr_x, self.arr_y)
        u, v = vectorfield.get_current(mat_x, mat_y)
        self.u, self.v = u.T, v.T
        # Define methods to get closest indexes
        self.closest_idx = jnp.vectorize(lambda x: jnp.argmin(jnp.abs(self.arr_x - x)))
        self.closest_idy = jnp.vectorize(lambda y: jnp.argmin(jnp.abs(self.arr_y - y)))

    def get_current(self, x: jnp.array, y: jnp.array) -> jnp.array:
        """Takes the current values (u,v) at a given point (x,y) on the grid.

        Parameters
        ----------
        x : jnp.array
            x-coordinate of the ship
        y : jnp.array
            y-coordinate of the ship

        Returns
        -------
        jnp.array
            The current's velocity in x and y direction (u, v)
        """
        idx, idy = self.closest_idx(x), self.closest_idy(y)
        return jnp.asarray([self.u[idx, idy], self.v[idx, idy]])<|MERGE_RESOLUTION|>--- conflicted
+++ resolved
@@ -16,37 +16,7 @@
         pass upon initialization, returns the current in tuples `(u, v)` given the position of the boat `(x, y)`
     """
 
-<<<<<<< HEAD
-    def __init__(
-        self,
-        x_min: float = 0,
-        x_max: float = 10,
-        y_min: float = 0,
-        y_max: float = 10,
-        step: float = 1,
-    ):
-        """
-        Parameters
-        ----------
-        x_min : float, optional
-            Minimum x-value of the grid, by default 0
-        x_max : float, optional
-            Maximum x-value of the grid, by default 10
-        y_min : float, optional
-            Minimum y-value of the grid, by default 0
-        y_max : float, optional
-            Maximum y_value of the grid, by default 10
-        step : float, optional
-            "Fineness" of the grid, by default 1
-        """
-        self.arr_x = jnp.arange(x_min, x_max, step)
-        self.arr_y = jnp.arange(y_min, y_max, step)
-        mat_x, mat_y = jnp.meshgrid(self.arr_x, self.arr_y)
-        self.u, self.v = self.get_current(mat_x, mat_y)
-        self.step = step
-=======
     is_discrete = False
->>>>>>> 8372a04c
 
     @abstractmethod
     def get_current(self, x: jnp.array, y: jnp.array) -> jnp.array:
